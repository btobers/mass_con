--- conflicted
+++ resolved
@@ -1,492 +1,465 @@
-import numpy as np
-import pandas as pd
-import rasterio as rio
-from rasterio.mask import mask
-import geopandas as gpd
-from shapely import geometry
-import sys, os, argparse, configparser
-import matplotlib.path as path
-import matplotlib.patches as patches
-import matplotlib.pyplot as plt
-import matplotlib.colors as colors
-import matplotlib.ticker as tkr
-from mpl_toolkits.axes_grid1 import make_axes_locatable
-plt.rcParams["font.family"] = "Calibri"
-plt.rcParams['font.size'] = 10
-plt.rcParams['legend.fontsize'] = 8
-
-'''
-FlowlineMassConModel.py
-
-author: Brandon S. Tober
-date: 01SEPT2022
-updated: 08DEC2022
-
-Mass conservation approach to deriving glacier thickness along flowlines
-
-inputs:
-verts_x: csv file containing x-coordinates along each flowline
-verts_y: csv file containing y-coordinates along each flowline
-vx_ds: x-component surface velocity geotiff file (same projection as cx & cy)
-vy_ds: y-component surface velocity geotiff file (same projection as cx & cy)
-dem_ds: digital elevation model geotiff file (same projection as cx & cy)
-h_in: geopackage/csv with thickness measurements
-mb: mass balance gradient (mm w.e./m)
-ela: equilibrium line altitude (m)
-dhdt: surface elevation change rate (m/yr)
-
-outputs:
-pcloud: file of size (#Steps x #Flowlines - 1, 3) containing x-coordinates, y-coordinates, thicknesses
-'''
-
-def getEquidistantPoints(p1, p2, parts):
-    return zip(np.linspace(p1[0], p2[0], parts+1),
-               np.linspace(p1[1], p2[1], parts+1))
-
-
-# make sure vx and vy rasters are same size and extent
-def check_rasters(r1, r2):
-    if r1.transform != r2.transform:
-        exit(1)
-    if r1.shape != r2.shape:
-        exit(1)
-
-    return
-
-
-# sample raster at all x,y locations using two 2d x,y input arrays
-def sample_2d_raster(x, y, r_ds, mean=False):
-    # if mean - we will get mean of pixels in between transverse vertices
-    if mean:
-        vals = np.full((x.shape[0],x.shape[1]-1), np.nan)
-        for _i in range(vals.shape[1]):
-            for _j in range(vals.shape[0]):
-                pts = getEquidistantPoints((x[_j,_i], y[_j,_i]), (x[_j,_i+1], y[_j,_i+1]), 10)
-                smpls = np.asarray([x[0] for x in r_ds.sample(pts)])
-                smpls[smpls == r_ds.nodata] = np.nan
-                vals[_j,_i] = np.nanmean(smpls)
-    
-    else:
-        vals = np.full(x.shape, np.nan)
-        # sample raster
-        for _i in range(vals.shape[1]):
-            vals[:,_i] = np.asarray([x[0] for x in r_ds.sample(np.column_stack((x[:,_i], y[:,_i])))])
-
-    return vals
-
-
-# go through x and y flowline vertices and get centroid locations, as well as cell area
-def get_centroids(verts_x, verts_y):
-    # first make sure verts_x and verts_y are same size
-    r, c = verts_x.shape
-    if (r,c) != verts_y.shape:
-        exit(1)
-    # instantiate cx,cy,dx,dy,area
-    cx = np.zeros((r-1,c-1))
-    cy = np.zeros((r-1,c-1))
-    area = np.zeros((r-1,c-1))
-    dx = np.zeros((r,c-1))
-    dy = np.zeros((r,c-1))
-
-    # go along flowline pairs and get centroid location as well as deltax and deltay between consecutive vertices (used to get cell boundary length)
-    for _i in range(c - 1):
-        for _j in range(r):
-            if _j < r - 1:
-                coords = (  (verts_x[_j,_i],verts_y[_j,_i]),
-                            (verts_x[_j,_i+1],verts_y[_j,_i+1]),
-                            (verts_x[_j+1,_i+1],verts_y[_j+1,_i+1]),
-                            (verts_x[_j+1,_i],verts_y[_j+1,_i]))
-                poly = geometry.Polygon(coords)
-                area[_j,_i] = poly.area
-                centroid = poly.centroid
-                cx[_j,_i], cy[_j,_i] = centroid.x, centroid.y
-            dx[_j, _i] = verts_x[_j,_i+1] - verts_x[_j,_i]
-            dy[_j, _i] = verts_y[_j,_i+1] - verts_y[_j,_i]
-
-    return cx, cy, dx, dy, area
-
-
-# function to get the surface mass balance at a given elevation given a mass balance gradient (mm/m/yr) and an equilibrium line altitue (ELA; (m))
-def get_smb(elev, mb, ela):
-    # mass balance at a given grid cell will be the difference in elevation from the ela multiplies by the gradient
-    # output smb should be negative below ela, positive above
-    smb = (elev - ela) * mb
-
-    return smb      # mm w.e.
-
-
-# get thickness input between each set of flowlines
-# from each set of neighboring flowlines, create a polygon and see which thickness measurements fall within, then get average
-def get_thickness_input(verts_x, verts_y, thick_gdf):
-    # get thickness gdf x,y coords stacked together
-    thick_coords = thick_gdf[['x','y']].to_numpy()
-    r, c = verts_x.shape
-    # instantiate thickness input array that will hold average of all thickness measurements between each set of flowlines
-    h_in = np.repeat(np.nan, c - 1)
-    # instantiate average input coordinate for each flowline pair
-    coords_in = np.full((c -1, 2), np.nan)
-
-    # do the magic
-    for _i in range(c - 1):
-            # take first set of along flowline verts, then concatenate flipped second set to make a closed polygon from
-            tmpx = np.concatenate((verts_x[:,_i], np.flipud(verts_x[:,_i+1])))
-            tmpy = np.concatenate((verts_y[:,_i], np.flipud(verts_y[:,_i+1])))
-            # horizontally stack x and y coords
-            coords = np.column_stack((tmpx, tmpy))
-            poly = path.Path(coords)
-            # get thickness points that fill within this poly
-            idxs = poly.contains_points(thick_coords)
-            if np.sum(idxs) > 0:
-                # get averaged thickness
-                h_in[_i] = np.nanmean(thick_gdf['h'].iloc[idxs])
-                # save average coord
-                coords_in[_i, 0] = np.nanmean(thick_gdf['x'].iloc[idxs])
-                coords_in[_i, 1] = np.nanmean(thick_gdf['y'].iloc[idxs])
-
-    return h_in, coords_in
-
-
-# for each flowline pair, get the centroid coordinate pair closest to the average thickness measurment location for that flowband - this will be the location where we define the known thickness
-def get_starts(cx, cy, coords_in):
-    start_pos = np.zeros(cx.shape[1])
-    for _i in range(cx.shape[1]):
-        dist = ((cx[:,_i] - coords_in[_i,0])**2 + (cy[:,_i] - coords_in[_i,1])**2)**0.5
-        start_pos[_i] = np.argmin(dist)
-
-    return start_pos.astype(int)
-
-
-def conserve_mass(dx, dy, area, vx, vy, smb, dhdt, h_in, start_pos, gamma):
-    '''
-    we determine the ice thickness along flowlines by conservation of mass
-    following McNabb et al., 2012, we can express the upstream ice thickness as \frac{q_{out} + \int_S (\dot{b}_{sfc} + \frac{\partial h}{\partial t})dS }{\gamma W_{R} v_{sfc}},
-    where q_{out} is the downstream ice flux at boundary R,  \dot{b}_{sfc} is the surface mass balance, \frac{\partial h}{\partial t} is the surface elevation change rate, 
-    \gamma is the factor relating observed surface velocity to the depth-averaged velocity, W_{R} is the length of downstream boundary R, and v_{sfc} is the normal surface velocity.
-    the downstream ice thickness is then: \frac{q_{in} - \int_S (\dot{b}_{sfc} + \frac{\partial h}{\partial t})dS }{\gamma W_{P} v_{sfc}},
-    where q_{in} is the upstream ice flux at boundary P, and W_{P} is the length of upstream boundary P.
-
-
-    our observable here is the surface velocity at each cell and the length of each upstream and downstream boundary.
-    for a segment of ice (dx, dy), the unit normal to (dx, dy) is sqrt(dx^2 + dy^2)
-    the normal surface velocity v_{sfc} through segment (dx, dy) then is: ((vy*dx - vx*dy) / sqrt(dx^2 + dy^2)), 
-    which simplifies to (vy*dx - vx*dy)
-    dx and dy here represent the x and y distance between consecutive flowband vertices, where sqrt(dx^2 + dy^2) is the length of upstream or downstream boundaries P and R
-    in our ice thickness equations from McNabb et al., 2012, (vy*dx - vx*dy)*\gamma represents our denominator (\gamma * W * v_{sfc}), which we'll refer to as q_ovr_h (our ice flux divided by thickness)
-    '''
-    # step along flowlines and get vx vy for each centroid
-    q_ovr_h = np.full_like(dx, np.nan)
-    h = np.full((dx.shape[0] - 1, dx.shape[1]), np.nan)         # thickness output array will be one less row than input dx, or dy shape (since we derive thickness at center of each cell)
-    flux_in = []                                                # instantiate list to hold input ice flux for each flowband - based on measured thickness at a certain location
-
-    # convert smb from mm w.e. to m ice equivalent 
-    smb = smb / 1000            # mm to m
-    smb = smb * 1000 / 917      # m water to m ice
-
-    # iterate through each flowline, get vx and vy arrays
-    for _i in range(dx.shape[1]):
-        # get q_ovr_h (q/h) through each centroid, determined by (vy*dx-vx*dy)*gamma
-        q_ovr_h[:, _i] = np.abs((vx[:, _i] * dy[:, _i]) - (vy[:, _i] * dx[:, _i]))*gamma
-
-        # determine input ice flux and store measured average thickness at start_pos cell
-        flux_in.append(h_in[_i] * q_ovr_h[start_pos[_i] + 1, _i])
-        h[start_pos[_i], _i] = h_in[_i]
-
-        # iterate over all cells and get thickness - we'll use two for loops, one for going upstream and one for going downstream.
-        # upstream
-        for _j in range(start_pos[_i] - 1, -1, -1):
-<<<<<<< HEAD
-            qout = h[_j+1,_i] * area_flux[_j+1, _i]
-            thish = (qout  - (smb[_j,_i] - dhdt)*(area[_j,_i])) / area_flux[_j, _i]
-            if thish < 0:
-                thish = np.nan 
-            h[_j, _i] = thish  
-
-        # now downstream
-        for _j in range(start_pos[_i] + 1, dx.shape[0]):
-=======
-            q_jp2 = h[_j + 1, _i] * q_ovr_h[_j + 2, _i]
-            h_j = (q_jp2  - (smb[_j + 1, _i] - dhdt)*(area[_j + 1, _i])) / q_ovr_h[_j + 1, _i]
-            # constrain positive thickness
-            if h_j < 0:
-                h_j = np.nan 
-            h[_j, _i] = h_j  
-
-        # downstream
-        for _j in range(start_pos[_i] + 1, h.shape[0]):
->>>>>>> d24f7953
-            # account for zero incoming thickness
-            if h[_j - 1, _i] <= 0:
-                h[_j, _i] = np.nan
-                continue
-<<<<<<< HEAD
-            qin = h[_j-1,_i] * area_flux[_j-1, _i] 
-            thish = (qin + (smb[_j,_i] - dhdt)*(area[_j,_i])) / area_flux[_j, _i]
-            # constrain downstream thickness to positive values
-            if thish < 0:
-                thish = np.nan
-            h[_j, _i] = thish  
-=======
-            q_j = h[_j - 1 , _i] * q_ovr_h[_j, _i]
-            h_j = (q_j - (smb[_j, _i] - dhdt)*(area[_j, _i])) / q_ovr_h[_j + 1, _i]
-            # constrain positive thickness
-            if h_j < 0:
-                h_j = np.nan
-            h[_j, _i] = h_j  
->>>>>>> d24f7953
-
-    # print(f'Total input ice flux: {np.sum(flux_in)*1e-9} km^3/year')
-
-    return h
-
-
-def main():
-    # Set up CLI
-    parser = argparse.ArgumentParser(
-    description='''Program conserving mass and calculating ice thickness along glacier flowlines\nNot all arguments are set up for command line input. Edif input files in the configuration file\n\n
-                    Example call: $python FlowlineMassCon.py config.ini -mb 4 -ela 1000 -dhdt -0.5 -gamma 0.8 -plot''',
-    formatter_class=argparse.RawTextHelpFormatter)
-    parser.add_argument('conf', help='path to configuration file (.ini)', type=str)
-    parser.add_argument('-mb', dest = 'mb', help='mass balance gradient (mm w.e./m/y)', type=float, nargs='?')
-    parser.add_argument('-ela', dest = 'ela', help='equilibrium line altitude (m)', type=float, nargs='?')
-    parser.add_argument('-dhdt', dest = 'dhdt', help='surface elevation change rate (m/yr)', type=float, nargs='?')
-    parser.add_argument('-gamma', dest = 'gamma', help='factor relating surface velocity to depth-averaged velocity', type=float, nargs='?')
-    parser.add_argument('-out_name', dest = 'out_name', help='output point cloud file name', type=str, nargs='?', default='pcloud.csv')
-    parser.add_argument('-plot', help='Flag: Plot results', default=False, action='store_true')
-    args = parser.parse_args()
-
-    # parse config file
-    config = configparser.ConfigParser()
-    try:
-        config.read(args.conf)
-    except Exception as err:
-        print("Unable to parse config file.")
-        print(err)
-        sys.exit(1)
-
-    dat_path = config['path']['dat_path']
-    verts_x = config['path']['verts_x']
-    verts_y = config['path']['verts_y']
-    vx_ds = config['path']['vx']
-    vy_ds = config['path']['vy']
-    dem_ds = config['path']['dem']
-    rdata = config['path']['rdata']
-    out_name = config['path']['out_name']
-    gamma = float(config['param']['gamma'])
-    mb = float(config['param']['mb'])
-    ela = float(config['param']['ela'])
-    dhdt = float(config['param']['dhdt'])
-    plot = config['param'].getboolean('plot')
-
-    if args.gamma is not None:
-        gamma = args.gamma
-    if args.mb is not None:
-        mb = args.mb
-    if args.ela is not None:
-        ela = args.ela
-    if args.dhdt is not None:
-        dhdt = args.dhdt
-    if args.out_name is not None:
-        out_name = args.out_name
-        # make sure endswith csv
-        if not out_name.endswith('.csv'):
-            out_name = out_name.split('.')[0] + '.csv'
-    if args.plot:
-        plot = args.plot    
-
-    print(f'Mass Balance Gradient:\t\t{mb} mm w.e./m/y\nEquilibrium Line Altutde:\t{ela} m\nSurface Elevation Change Rate:\t{dhdt} m/y\nGamma:\t\t\t\t{gamma}')
-
-    # x and y vertex coordinates
-    verts_x = pd.read_csv(dat_path + verts_x,header=None).to_numpy()
-    verts_y = pd.read_csv(dat_path + verts_y,header=None).to_numpy()
-
-<<<<<<< HEAD
-=======
-    # clip ruth vertices to first half
-    # verts_x=verts_x[:155,:]
-    # verts_y=verts_y[:155,:]
-
->>>>>>> d24f7953
-    # remove first flowline - seems to be some issues on output of this one, perhaps too close to gorge edge
-    # verts_x = verts_x[:,:-1]
-    # verts_y = verts_y[:,:-1]
-
-    # get centroids
-    cx, cy, dx, dy, area = get_centroids(verts_x, verts_y)
-
-    # x and y component surface velocities
-    vx_ds = rio.open(dat_path + vx_ds, 'r')
-    vy_ds = rio.open(dat_path + vy_ds, 'r')
-
-    # check for raster size mismatch
-    check_rasters(vx_ds, vy_ds)
-
-    dem_ds = rio.open(dat_path + dem_ds, 'r')
-
-    # read in thickness measurements - this is currently set up to read a geopackage, but could easily by swapped for a csv file using:
-    # rdata = pd.read_csv('file.csv'), so long as the csv has x, y, h columns
-    rdata = gpd.read_file(dat_path + rdata)
-    rdata = rdata.rename(columns ={'srf_bottom_thick':'h'})
-    rdata = rdata[~rdata.h.isna()]
-    # projet radar data to same coordinate sys as velocity data
-    rdata = rdata.to_crs(epsg=3413)
-    # rdata = rdata.to_crs(epsg=32607)
-    rdata['x'] = rdata.centroid.x
-    rdata['y'] = rdata.centroid.y
-    rdata = rdata.sort_values(['y'], ascending=True)
-
-    # for each set of centroids, get average input thickness
-    h_in, coords_in = get_thickness_input(verts_x, verts_y, rdata)
-
-    # trim all centroid points upglacer from thickness measurments
-    start_pos = get_starts(cx, cy, coords_in)
-
-    # sample vx, vy, and elev - we'll take average raster value in between flowline vertices
-    vx = sample_2d_raster(verts_x, verts_y, vx_ds, mean=True)           # take the mean x-component velocity between each set of transverse vertices
-    vy = sample_2d_raster(verts_x, verts_y, vy_ds, mean=True)           # take the mean y-component velocity between each set of transverse vertices
-    elev = sample_2d_raster(cx, cy, dem_ds)                             # take dem elevation value at cell's center
-
-    # verts_x[-90:,-1] = np.nan
-    # verts_y[-90:,-1] = np.nan
-    # cx[-90:,-1] = np.nan
-    # cy[-90:,-1]=np.nan
-
-    # get surface mass balance
-    smb = get_smb(elev, mb, ela)
-
-    # conserve max and get along-flowline thicknesses
-    h = conserve_mass(dx, dy, area, vx, vy, smb, dhdt, h_in, start_pos, gamma)
-
-    # trim unreasonable thicknesses - we'll set anything greater than 950 m thick to nan, as our deepest amp thickness meaurements are ~920 m
-    # h[h > 940] = np.nan
-
-
-    if plot:
-        pass
-        # fig = plt.figure(figsize=(5.2,8.25))
-        # pad = '1%'
-        # size = '2%'
-        # s=5
-        # gs = fig.add_gridspec(nrows=5, ncols=1, left=0.125, right=0.850, wspace=0, hspace=0.1)
-
-        # ax1 = fig.add_subplot(gs[1,0])
-        # ax1.plot(verts_x[:,:],verts_y[:,:],'k',lw=.15)
-        # c = ax1.scatter(cx, cy, c=elev, cmap='gist_earth', s=s)
-        # divider = make_axes_locatable(ax1)
-        # cax = divider.append_axes("right", size=size, pad=pad)
-        # fig.colorbar(c, cax=cax, orientation='vertical', label='Elevation (m)')
-        # ax1.set_ylabel('Northing (km)')
-        # ax1.xaxis.set_ticks_position('both')
-        # ax1.set_xticklabels([])
-        # ax1.set_aspect('equal')
-        # ax1.yaxis.set_major_formatter(tkr.FuncFormatter(lambda x, pos: f'{int(x * 1e-3)}'))
-
-        # ax0 = fig.add_subplot(gs[0,0])
-        # left, right = ax1.get_xlim()
-        # bottom, top = ax1.get_ylim()
-        # xx = np.arange(left, right, step=500)
-        # yy = np.arange(bottom, top, step=500)
-        # XX,YY = np.meshgrid(xx,yy)
-
-        # grid_coords = [(x,y) for x, y in np.column_stack((np.ravel(XX),np.ravel(YY)))]
-        # vx = np.asarray([x[0] for x in vx_ds.sample(grid_coords)])
-        # vy = np.asarray([x[0] for x in vy_ds.sample(grid_coords)])
-        # q = ax0.quiver(np.ravel(XX), np.ravel(YY), vx, vy)
-        # r = patches.Rectangle((0,0), 1, 1, fill=False, edgecolor='none',
-        #                          visible=False)
-        # ax0.legend([r], ['          '], framealpha=0.5, loc='upper left').set_zorder(1)
-        # qk = ax0.quiverkey(q,  X=.07, Y=.8625, U=100, label=r'$100\ \frac{m}{yr}$', labelpos='E', labelsep=.05, fontproperties={'size':8}, coordinates = 'axes', zorder=1e5)
-        # ax0.set_xlim(left,right)
-        # ax0.set_ylim(bottom,top)
-        # divider = make_axes_locatable(ax0)
-        # cax = divider.append_axes("right", size=size, pad=pad)
-        # cax.axis('off')
-        # ax0.set_ylabel('Northing (km)')
-        # ax0.set_xlabel('Easting (km)')   
-        # ax0.xaxis.tick_top() 
-        # ax0.xaxis.set_label_position('top') 
-        # ax0.xaxis.set_ticks_position('both')
-        # ax0.yaxis.set_major_formatter(tkr.FuncFormatter(lambda x, pos: f'{int(x * 1e-3)}'))
-        # ax0.xaxis.set_major_formatter(tkr.FuncFormatter(lambda x, pos: f'{int(x * 1e-3)}'))
-
-        # ax2 = fig.add_subplot(gs[2,0])
-        # v = max(np.abs(np.nanmin(smb)), np.nanmax(smb))
-        # ax2.plot(verts_x[:,:],verts_y[:,:],'k',lw=.15)
-        # c = ax2.scatter(cx, cy, c=1e-3*smb, vmin=-3, vmax=3, cmap='RdBu', s=s)
-        # divider = make_axes_locatable(ax2)
-        # cax = divider.append_axes("right", size=size, pad=pad)
-        # fig.colorbar(c, cax=cax, orientation='vertical', label='Modeled annual\nmass balance (m w.e.)')
-        # ax2.set_ylabel('Northing (km)')
-        # ax2.set_xticklabels([])
-        # ax2.xaxis.set_ticks_position('both')
-        # ax2.set_aspect('equal')
-        # ax2.yaxis.set_major_formatter(tkr.FuncFormatter(lambda x, pos: f'{int(x * 1e-3)}'))
-
-        # ax3 = fig.add_subplot(gs[3,0])
-        # ax3.plot(verts_x[:,:],verts_y[:,:],'k',lw=.15)
-        # c = ax3.scatter(cx, cy, c=h, cmap='YlGnBu', vmin=200, vmax=1000, s=s)
-        # c = ax3.scatter(rdata.x, rdata.y, c=rdata.h, cmap='YlGnBu', s=s, vmin=0, vmax=1000, zorder=100)
-        # divider = make_axes_locatable(ax3)
-        # cax = divider.append_axes("right", size=size, pad=pad)
-        # fig.colorbar(c, cax=cax, orientation='vertical', label='Ice thickness (m)')
-        # # ax3.set_xlabel('Easting (m)')
-        # ax3.set_xticklabels([])
-        # ax3.set_ylabel('Northing (km)')
-        # ax3.set_aspect('equal')
-        # ax3.xaxis.set_ticks_position('both')
-        # ax3.yaxis.set_major_formatter(tkr.FuncFormatter(lambda x, pos: f'{int(x * 1e-3)}'))
-
-        # line = 2
-        # ax4 = fig.add_subplot(gs[4,0])
-        # dist = np.zeros(cx.shape[0])
-        # dist[1:] = np.cumsum(np.sqrt(np.diff(cx[:,line]) ** 2.0 + np.diff(cy[:,line]) ** 2.0))*1e-3
-        # diff = np.abs(elev[:,line] - ela)
-        # l1, = ax4.plot(dist, elev[:,line], c='k',zorder=1e7)
-        # l2, = ax4.plot(dist, elev[:,line] - h[:,line], c='tab:gray',zorder=1e7)
-        # bed = elev[:,line] - h[:,line]
-        # ax4.fill_between(dist, bed, elev[:,line], color='tab:blue', alpha=0.5,zorder=1e4)
-        # ax4.fill_between(dist, bed, elev[:,line], color='white', alpha=0.5,zorder=1e4)
-        # d0 = (np.sqrt((cx[0,line] - coords_in[line,0]) ** 2.0 + (cy[0,line] - coords_in[line,1]) ** 2.0))*1e-3
-        # i0 = (np.abs(dist - d0)).argmin()
-        # l3 = ax4.vlines(x=d0, color='tab:gray', ls='--', lw=1, zorder=-1000, ymin=bed[i0], ymax=elev[i0,line])
-        # l3.set_zorder(1e6)
-        # idx = dist[diff.argmin()]       
-        # l4 = ax4.axvline(x=idx, color='tab:brown', ls='--', lw=1, zorder=1e5)
-        # ax4.set_ylabel('Elevation (m)')
-        # ax4.set_xlabel('Distance from seed points (km)')
-        # # ax4.set_xlim([dist.min()-1.5,dist.max()+1.5])
-        # ax4.set_ylim([-500, round(elev[:,line].max(),-3)])
-        # ax4.invert_xaxis()
-        # # ax4.grid(zorder=1)
-        # ax4.legend(handles=[l3,l4,l1,l2], labels=['Known Thickness', 'Equilibrium Line', 'IFSAR surface', 'Modeled bed'], framealpha=1, loc='upper left', ncol=2).set_zorder(1e8)
-        # divider = make_axes_locatable(ax4)
-        # cax = divider.append_axes("right", size=size, pad=pad)
-        # cax.axis('off')
-
-        # # add hillshade to top four plots
-        # ls = colors.LightSource(azdeg=315, altdeg=15)
-        # z_tmp = dem_ds.read(1, window=rio.windows.from_bounds(left, bottom, right, top, dem_ds.transform))
-        # Z_hillshade = ls.hillshade(z_tmp,vert_exag=1000, dx=right - left,dy=top - bottom)
-        # ax0.imshow(Z_hillshade,extent=(left, right, bottom, top),cmap=plt.cm.gray)
-        # ax1.imshow(Z_hillshade,extent=(left, right, bottom, top),cmap=plt.cm.gray)
-        # ax2.imshow(Z_hillshade,extent=(left, right, bottom, top),cmap=plt.cm.gray)
-        # ax3.imshow(Z_hillshade,extent=(left, right, bottom, top),cmap=plt.cm.gray)
-        # fig.suptitle(f'Mass balance gradient = {mb} mm w.e./m\nELA = {ela} m\ndh/dt = {dhdt} m/yr', fontsize=10)
-        # fig.tight_layout()
-        # plt.subplots_adjust(wspace=0, hspace=0)
-        # if idx >0:
-        #     plt.show()
-        #     # fig.savefig(path[:-4] + '.jpg', dpi=200)
-
-    # export output xyz points
-    cx = np.ravel(cx, order='F')
-    cy = np.ravel(cy, order='F')
-    h = np.ravel(h, order='F')
-
-    out = np.column_stack((cx,cy,h))
-    out_df = pd.DataFrame(data=out, columns=['x','y','h'])
-    out_df.to_csv(out_name)
-    print('point cloud exported to:\t' + str(out_name))
-
-# execute if run as a script
-if __name__ == '__main__':
+import numpy as np
+import pandas as pd
+import rasterio as rio
+from rasterio.mask import mask
+import geopandas as gpd
+from shapely import geometry
+import sys, os, argparse, configparser
+import matplotlib.path as path
+import matplotlib.patches as patches
+import matplotlib.pyplot as plt
+import matplotlib.colors as colors
+import matplotlib.ticker as tkr
+from mpl_toolkits.axes_grid1 import make_axes_locatable
+plt.rcParams["font.family"] = "Calibri"
+plt.rcParams['font.size'] = 10
+plt.rcParams['legend.fontsize'] = 8
+
+'''
+FlowlineMassConModel.py
+
+author: Brandon S. Tober
+date: 01SEPT2022
+updated: 08DEC2022
+
+Mass conservation approach to deriving glacier thickness along flowlines
+
+inputs:
+verts_x: csv file containing x-coordinates along each flowline
+verts_y: csv file containing y-coordinates along each flowline
+vx_ds: x-component surface velocity geotiff file (same projection as cx & cy)
+vy_ds: y-component surface velocity geotiff file (same projection as cx & cy)
+dem_ds: digital elevation model geotiff file (same projection as cx & cy)
+h_in: geopackage/csv with thickness measurements
+mb: mass balance gradient (mm w.e./m)
+ela: equilibrium line altitude (m)
+dhdt: surface elevation change rate (m/yr)
+
+outputs:
+pcloud: file of size (#Steps x #Flowlines - 1, 3) containing x-coordinates, y-coordinates, thicknesses
+'''
+
+def getEquidistantPoints(p1, p2, parts):
+    return zip(np.linspace(p1[0], p2[0], parts+1),
+               np.linspace(p1[1], p2[1], parts+1))
+
+
+# make sure vx and vy rasters are same size and extent
+def check_rasters(r1, r2):
+    if r1.transform != r2.transform:
+        exit(1)
+    if r1.shape != r2.shape:
+        exit(1)
+
+    return
+
+
+# sample raster at all x,y locations using two 2d x,y input arrays
+def sample_2d_raster(x, y, r_ds, mean=False):
+    # if mean - we will get mean of pixels in between transverse vertices
+    if mean:
+        vals = np.full((x.shape[0],x.shape[1]-1), np.nan)
+        for _i in range(vals.shape[1]):
+            for _j in range(vals.shape[0]):
+                pts = getEquidistantPoints((x[_j,_i], y[_j,_i]), (x[_j,_i+1], y[_j,_i+1]), 10)
+                smpls = np.asarray([x[0] for x in r_ds.sample(pts)])
+                smpls[smpls == r_ds.nodata] = np.nan
+                vals[_j,_i] = np.nanmean(smpls)
+    
+    else:
+        vals = np.full(x.shape, np.nan)
+        # sample raster
+        for _i in range(vals.shape[1]):
+            vals[:,_i] = np.asarray([x[0] for x in r_ds.sample(np.column_stack((x[:,_i], y[:,_i])))])
+
+    return vals
+
+
+# go through x and y flowline vertices and get centroid locations, as well as cell area
+def get_centroids(verts_x, verts_y):
+    # first make sure verts_x and verts_y are same size
+    r, c = verts_x.shape
+    if (r,c) != verts_y.shape:
+        exit(1)
+    # instantiate cx,cy,dx,dy,area
+    cx = np.zeros((r-1,c-1))
+    cy = np.zeros((r-1,c-1))
+    area = np.zeros((r-1,c-1))
+    dx = np.zeros((r,c-1))
+    dy = np.zeros((r,c-1))
+
+    # go along flowline pairs and get centroid location as well as deltax and deltay between consecutive vertices (used to get cell boundary length)
+    for _i in range(c - 1):
+        for _j in range(r):
+            if _j < r - 1:
+                coords = (  (verts_x[_j,_i],verts_y[_j,_i]),
+                            (verts_x[_j,_i+1],verts_y[_j,_i+1]),
+                            (verts_x[_j+1,_i+1],verts_y[_j+1,_i+1]),
+                            (verts_x[_j+1,_i],verts_y[_j+1,_i]))
+                poly = geometry.Polygon(coords)
+                area[_j,_i] = poly.area
+                centroid = poly.centroid
+                cx[_j,_i], cy[_j,_i] = centroid.x, centroid.y
+            dx[_j, _i] = verts_x[_j,_i+1] - verts_x[_j,_i]
+            dy[_j, _i] = verts_y[_j,_i+1] - verts_y[_j,_i]
+
+    return cx, cy, dx, dy, area
+
+
+# function to get the surface mass balance at a given elevation given a mass balance gradient (mm/m/yr) and an equilibrium line altitue (ELA; (m))
+def get_smb(elev, mb, ela):
+    # mass balance at a given grid cell will be the difference in elevation from the ela multiplies by the gradient
+    # output smb should be negative below ela, positive above
+    smb = (elev - ela) * mb
+
+    return smb      # mm w.e.
+
+
+# get thickness input between each set of flowlines
+# from each set of neighboring flowlines, create a polygon and see which thickness measurements fall within, then get average
+def get_thickness_input(verts_x, verts_y, thick_gdf):
+    # get thickness gdf x,y coords stacked together
+    thick_coords = thick_gdf[['x','y']].to_numpy()
+    r, c = verts_x.shape
+    # instantiate thickness input array that will hold average of all thickness measurements between each set of flowlines
+    h_in = np.repeat(np.nan, c - 1)
+    # instantiate average input coordinate for each flowline pair
+    coords_in = np.full((c -1, 2), np.nan)
+
+    # do the magic
+    for _i in range(c - 1):
+            # take first set of along flowline verts, then concatenate flipped second set to make a closed polygon from
+            tmpx = np.concatenate((verts_x[:,_i], np.flipud(verts_x[:,_i+1])))
+            tmpy = np.concatenate((verts_y[:,_i], np.flipud(verts_y[:,_i+1])))
+            # horizontally stack x and y coords
+            coords = np.column_stack((tmpx, tmpy))
+            poly = path.Path(coords)
+            # get thickness points that fill within this poly
+            idxs = poly.contains_points(thick_coords)
+            if np.sum(idxs) > 0:
+                # get averaged thickness
+                h_in[_i] = np.nanmean(thick_gdf['h'].iloc[idxs])
+                # save average coord
+                coords_in[_i, 0] = np.nanmean(thick_gdf['x'].iloc[idxs])
+                coords_in[_i, 1] = np.nanmean(thick_gdf['y'].iloc[idxs])
+
+    return h_in, coords_in
+
+
+# for each flowline pair, get the centroid coordinate pair closest to the average thickness measurment location for that flowband - this will be the location where we define the known thickness
+def get_starts(cx, cy, coords_in):
+    start_pos = np.zeros(cx.shape[1])
+    for _i in range(cx.shape[1]):
+        dist = ((cx[:,_i] - coords_in[_i,0])**2 + (cy[:,_i] - coords_in[_i,1])**2)**0.5
+        start_pos[_i] = np.argmin(dist)
+
+    return start_pos.astype(int)
+
+
+def conserve_mass(dx, dy, area, vx, vy, smb, dhdt, h_in, start_pos, gamma):
+    '''
+    we determine the ice thickness along flowlines by conservation of mass
+    following McNabb et al., 2012, we can express the upstream ice thickness as \frac{q_{out} + \int_S (\dot{b}_{sfc} + \frac{\partial h}{\partial t})dS }{\gamma W_{R} v_{sfc}},
+    where q_{out} is the downstream ice flux at boundary R,  \dot{b}_{sfc} is the surface mass balance, \frac{\partial h}{\partial t} is the surface elevation change rate, 
+    \gamma is the factor relating observed surface velocity to the depth-averaged velocity, W_{R} is the length of downstream boundary R, and v_{sfc} is the normal surface velocity.
+    the downstream ice thickness is then: \frac{q_{in} - \int_S (\dot{b}_{sfc} + \frac{\partial h}{\partial t})dS }{\gamma W_{P} v_{sfc}},
+    where q_{in} is the upstream ice flux at boundary P, and W_{P} is the length of upstream boundary P.
+
+
+    our observable here is the surface velocity at each cell and the length of each upstream and downstream boundary.
+    for a segment of ice (dx, dy), the unit normal to (dx, dy) is sqrt(dx^2 + dy^2)
+    the normal surface velocity v_{sfc} through segment (dx, dy) then is: ((vy*dx - vx*dy) / sqrt(dx^2 + dy^2)), 
+    which simplifies to (vy*dx - vx*dy)
+    dx and dy here represent the x and y distance between consecutive flowband vertices, where sqrt(dx^2 + dy^2) is the length of upstream or downstream boundaries P and R
+    in our ice thickness equations from McNabb et al., 2012, (vy*dx - vx*dy)*\gamma represents our denominator (\gamma * W * v_{sfc}), which we'll refer to as q_ovr_h (our ice flux divided by thickness)
+    '''
+    # step along flowlines and get vx vy for each centroid
+    q_ovr_h = np.full_like(dx, np.nan)
+    h = np.full((dx.shape[0] - 1, dx.shape[1]), np.nan)         # thickness output array will be one less row than input dx, or dy shape (since we derive thickness at center of each cell)
+    flux_in = []                                                # instantiate list to hold input ice flux for each flowband - based on measured thickness at a certain location
+
+    # convert smb from mm w.e. to m ice equivalent 
+    smb = smb / 1000            # mm to m
+    smb = smb * 1000 / 917      # m water to m ice
+
+    # iterate through each flowline, get vx and vy arrays
+    for _i in range(dx.shape[1]):
+        # get q_ovr_h (q/h) through each centroid, determined by (vy*dx-vx*dy)*gamma
+        q_ovr_h[:, _i] = np.abs((vx[:, _i] * dy[:, _i]) - (vy[:, _i] * dx[:, _i]))*gamma
+
+        # determine input ice flux and store measured average thickness at start_pos cell
+        flux_in.append(h_in[_i] * q_ovr_h[start_pos[_i] + 1, _i])
+        h[start_pos[_i], _i] = h_in[_i]
+
+        # iterate over all cells and get thickness - we'll use two for loops, one for going upstream and one for going downstream.
+        # upstream
+        for _j in range(start_pos[_i] - 1, -1, -1):
+            q_jp2 = h[_j + 1, _i] * q_ovr_h[_j + 2, _i]
+            h_j = (q_jp2  - (smb[_j + 1, _i] - dhdt)*(area[_j + 1, _i])) / q_ovr_h[_j + 1, _i]
+            # constrain positive thickness
+            if h_j < 0:
+                h_j = np.nan 
+            h[_j, _i] = h_j  
+
+        # downstream
+        for _j in range(start_pos[_i] + 1, h.shape[0]):
+            # account for zero incoming thickness
+            if h[_j - 1, _i] <= 0:
+                h[_j, _i] = np.nan
+                continue
+            q_j = h[_j - 1 , _i] * q_ovr_h[_j, _i]
+            h_j = (q_j - (smb[_j, _i] - dhdt)*(area[_j, _i])) / q_ovr_h[_j + 1, _i]
+            # constrain positive thickness
+            if h_j < 0:
+                h_j = np.nan
+            h[_j, _i] = h_j  
+
+    # print(f'Total input ice flux: {np.sum(flux_in)*1e-9} km^3/year')
+
+    return h
+
+
+def main():
+    # Set up CLI
+    parser = argparse.ArgumentParser(
+    description='''Program conserving mass and calculating ice thickness along glacier flowlines\nNot all arguments are set up for command line input. Edif input files in the configuration file\n\n
+                    Example call: $python FlowlineMassCon.py config.ini -mb 4 -ela 1000 -dhdt -0.5 -gamma 0.8 -plot''',
+    formatter_class=argparse.RawTextHelpFormatter)
+    parser.add_argument('conf', help='path to configuration file (.ini)', type=str)
+    parser.add_argument('-mb', dest = 'mb', help='mass balance gradient (mm w.e./m/y)', type=float, nargs='?')
+    parser.add_argument('-ela', dest = 'ela', help='equilibrium line altitude (m)', type=float, nargs='?')
+    parser.add_argument('-dhdt', dest = 'dhdt', help='surface elevation change rate (m/yr)', type=float, nargs='?')
+    parser.add_argument('-gamma', dest = 'gamma', help='factor relating surface velocity to depth-averaged velocity', type=float, nargs='?')
+    parser.add_argument('-out_name', dest = 'out_name', help='output point cloud file name', type=str, nargs='?', default='pcloud.csv')
+    parser.add_argument('-plot', help='Flag: Plot results', default=False, action='store_true')
+    args = parser.parse_args()
+
+    # parse config file
+    config = configparser.ConfigParser()
+    try:
+        config.read(args.conf)
+    except Exception as err:
+        print("Unable to parse config file.")
+        print(err)
+        sys.exit(1)
+
+    dat_path = config['path']['dat_path']
+    verts_x = config['path']['verts_x']
+    verts_y = config['path']['verts_y']
+    vx_ds = config['path']['vx']
+    vy_ds = config['path']['vy']
+    dem_ds = config['path']['dem']
+    rdata = config['path']['rdata']
+    out_name = config['path']['out_name']
+    gamma = float(config['param']['gamma'])
+    mb = float(config['param']['mb'])
+    ela = float(config['param']['ela'])
+    dhdt = float(config['param']['dhdt'])
+    plot = config['param'].getboolean('plot')
+
+    if args.gamma is not None:
+        gamma = args.gamma
+    if args.mb is not None:
+        mb = args.mb
+    if args.ela is not None:
+        ela = args.ela
+    if args.dhdt is not None:
+        dhdt = args.dhdt
+    if args.out_name is not None:
+        out_name = args.out_name
+        # make sure endswith csv
+        if not out_name.endswith('.csv'):
+            out_name = out_name.split('.')[0] + '.csv'
+    if args.plot:
+        plot = args.plot    
+
+    print(f'Mass Balance Gradient:\t\t{mb} mm w.e./m/y\nEquilibrium Line Altutde:\t{ela} m\nSurface Elevation Change Rate:\t{dhdt} m/y\nGamma:\t\t\t\t{gamma}')
+
+    # x and y vertex coordinates
+    verts_x = pd.read_csv(dat_path + verts_x,header=None).to_numpy()
+    verts_y = pd.read_csv(dat_path + verts_y,header=None).to_numpy()
+
+    # remove first flowline - seems to be some issues on output of this one, perhaps too close to gorge edge
+    # verts_x = verts_x[:,:-1]
+    # verts_y = verts_y[:,:-1]
+
+    # get centroids
+    cx, cy, dx, dy, area = get_centroids(verts_x, verts_y)
+
+    # x and y component surface velocities
+    vx_ds = rio.open(dat_path + vx_ds, 'r')
+    vy_ds = rio.open(dat_path + vy_ds, 'r')
+
+    # check for raster size mismatch
+    check_rasters(vx_ds, vy_ds)
+
+    dem_ds = rio.open(dat_path + dem_ds, 'r')
+
+    # read in thickness measurements - this is currently set up to read a geopackage, but could easily by swapped for a csv file using:
+    # rdata = pd.read_csv('file.csv'), so long as the csv has x, y, h columns
+    rdata = gpd.read_file(dat_path + rdata)
+    rdata = rdata.rename(columns ={'srf_bottom_thick':'h'})
+    rdata = rdata[~rdata.h.isna()]
+    # projet radar data to same coordinate sys as velocity data
+    rdata = rdata.to_crs(epsg=3413)
+    # rdata = rdata.to_crs(epsg=32607)
+    rdata['x'] = rdata.centroid.x
+    rdata['y'] = rdata.centroid.y
+    rdata = rdata.sort_values(['y'], ascending=True)
+
+    # for each set of centroids, get average input thickness
+    h_in, coords_in = get_thickness_input(verts_x, verts_y, rdata)
+
+    # trim all centroid points upglacer from thickness measurments
+    start_pos = get_starts(cx, cy, coords_in)
+
+    # sample vx, vy, and elev - we'll take average raster value in between flowline vertices
+    vx = sample_2d_raster(verts_x, verts_y, vx_ds, mean=True)           # take the mean x-component velocity between each set of transverse vertices
+    vy = sample_2d_raster(verts_x, verts_y, vy_ds, mean=True)           # take the mean y-component velocity between each set of transverse vertices
+    elev = sample_2d_raster(cx, cy, dem_ds)                             # take dem elevation value at cell's center
+
+    # verts_x[-90:,-1] = np.nan
+    # verts_y[-90:,-1] = np.nan
+    # cx[-90:,-1] = np.nan
+    # cy[-90:,-1]=np.nan
+
+    # get surface mass balance
+    smb = get_smb(elev, mb, ela)
+
+    # conserve max and get along-flowline thicknesses
+    h = conserve_mass(dx, dy, area, vx, vy, smb, dhdt, h_in, start_pos, gamma)
+
+    # trim unreasonable thicknesses - we'll set anything greater than 950 m thick to nan, as our deepest amp thickness meaurements are ~920 m
+    # h[h > 940] = np.nan
+
+
+    if plot:
+        pass
+        # fig = plt.figure(figsize=(5.2,8.25))
+        # pad = '1%'
+        # size = '2%'
+        # s=5
+        # gs = fig.add_gridspec(nrows=5, ncols=1, left=0.125, right=0.850, wspace=0, hspace=0.1)
+
+        # ax1 = fig.add_subplot(gs[1,0])
+        # ax1.plot(verts_x[:,:],verts_y[:,:],'k',lw=.15)
+        # c = ax1.scatter(cx, cy, c=elev, cmap='gist_earth', s=s)
+        # divider = make_axes_locatable(ax1)
+        # cax = divider.append_axes("right", size=size, pad=pad)
+        # fig.colorbar(c, cax=cax, orientation='vertical', label='Elevation (m)')
+        # ax1.set_ylabel('Northing (km)')
+        # ax1.xaxis.set_ticks_position('both')
+        # ax1.set_xticklabels([])
+        # ax1.set_aspect('equal')
+        # ax1.yaxis.set_major_formatter(tkr.FuncFormatter(lambda x, pos: f'{int(x * 1e-3)}'))
+
+        # ax0 = fig.add_subplot(gs[0,0])
+        # left, right = ax1.get_xlim()
+        # bottom, top = ax1.get_ylim()
+        # xx = np.arange(left, right, step=500)
+        # yy = np.arange(bottom, top, step=500)
+        # XX,YY = np.meshgrid(xx,yy)
+
+        # grid_coords = [(x,y) for x, y in np.column_stack((np.ravel(XX),np.ravel(YY)))]
+        # vx = np.asarray([x[0] for x in vx_ds.sample(grid_coords)])
+        # vy = np.asarray([x[0] for x in vy_ds.sample(grid_coords)])
+        # q = ax0.quiver(np.ravel(XX), np.ravel(YY), vx, vy)
+        # r = patches.Rectangle((0,0), 1, 1, fill=False, edgecolor='none',
+        #                          visible=False)
+        # ax0.legend([r], ['          '], framealpha=0.5, loc='upper left').set_zorder(1)
+        # qk = ax0.quiverkey(q,  X=.07, Y=.8625, U=100, label=r'$100\ \frac{m}{yr}$', labelpos='E', labelsep=.05, fontproperties={'size':8}, coordinates = 'axes', zorder=1e5)
+        # ax0.set_xlim(left,right)
+        # ax0.set_ylim(bottom,top)
+        # divider = make_axes_locatable(ax0)
+        # cax = divider.append_axes("right", size=size, pad=pad)
+        # cax.axis('off')
+        # ax0.set_ylabel('Northing (km)')
+        # ax0.set_xlabel('Easting (km)')   
+        # ax0.xaxis.tick_top() 
+        # ax0.xaxis.set_label_position('top') 
+        # ax0.xaxis.set_ticks_position('both')
+        # ax0.yaxis.set_major_formatter(tkr.FuncFormatter(lambda x, pos: f'{int(x * 1e-3)}'))
+        # ax0.xaxis.set_major_formatter(tkr.FuncFormatter(lambda x, pos: f'{int(x * 1e-3)}'))
+
+        # ax2 = fig.add_subplot(gs[2,0])
+        # v = max(np.abs(np.nanmin(smb)), np.nanmax(smb))
+        # ax2.plot(verts_x[:,:],verts_y[:,:],'k',lw=.15)
+        # c = ax2.scatter(cx, cy, c=1e-3*smb, vmin=-3, vmax=3, cmap='RdBu', s=s)
+        # divider = make_axes_locatable(ax2)
+        # cax = divider.append_axes("right", size=size, pad=pad)
+        # fig.colorbar(c, cax=cax, orientation='vertical', label='Modeled annual\nmass balance (m w.e.)')
+        # ax2.set_ylabel('Northing (km)')
+        # ax2.set_xticklabels([])
+        # ax2.xaxis.set_ticks_position('both')
+        # ax2.set_aspect('equal')
+        # ax2.yaxis.set_major_formatter(tkr.FuncFormatter(lambda x, pos: f'{int(x * 1e-3)}'))
+
+        # ax3 = fig.add_subplot(gs[3,0])
+        # ax3.plot(verts_x[:,:],verts_y[:,:],'k',lw=.15)
+        # c = ax3.scatter(cx, cy, c=h, cmap='YlGnBu', vmin=200, vmax=1000, s=s)
+        # c = ax3.scatter(rdata.x, rdata.y, c=rdata.h, cmap='YlGnBu', s=s, vmin=0, vmax=1000, zorder=100)
+        # divider = make_axes_locatable(ax3)
+        # cax = divider.append_axes("right", size=size, pad=pad)
+        # fig.colorbar(c, cax=cax, orientation='vertical', label='Ice thickness (m)')
+        # # ax3.set_xlabel('Easting (m)')
+        # ax3.set_xticklabels([])
+        # ax3.set_ylabel('Northing (km)')
+        # ax3.set_aspect('equal')
+        # ax3.xaxis.set_ticks_position('both')
+        # ax3.yaxis.set_major_formatter(tkr.FuncFormatter(lambda x, pos: f'{int(x * 1e-3)}'))
+
+        # line = 2
+        # ax4 = fig.add_subplot(gs[4,0])
+        # dist = np.zeros(cx.shape[0])
+        # dist[1:] = np.cumsum(np.sqrt(np.diff(cx[:,line]) ** 2.0 + np.diff(cy[:,line]) ** 2.0))*1e-3
+        # diff = np.abs(elev[:,line] - ela)
+        # l1, = ax4.plot(dist, elev[:,line], c='k',zorder=1e7)
+        # l2, = ax4.plot(dist, elev[:,line] - h[:,line], c='tab:gray',zorder=1e7)
+        # bed = elev[:,line] - h[:,line]
+        # ax4.fill_between(dist, bed, elev[:,line], color='tab:blue', alpha=0.5,zorder=1e4)
+        # ax4.fill_between(dist, bed, elev[:,line], color='white', alpha=0.5,zorder=1e4)
+        # d0 = (np.sqrt((cx[0,line] - coords_in[line,0]) ** 2.0 + (cy[0,line] - coords_in[line,1]) ** 2.0))*1e-3
+        # i0 = (np.abs(dist - d0)).argmin()
+        # l3 = ax4.vlines(x=d0, color='tab:gray', ls='--', lw=1, zorder=-1000, ymin=bed[i0], ymax=elev[i0,line])
+        # l3.set_zorder(1e6)
+        # idx = dist[diff.argmin()]       
+        # l4 = ax4.axvline(x=idx, color='tab:brown', ls='--', lw=1, zorder=1e5)
+        # ax4.set_ylabel('Elevation (m)')
+        # ax4.set_xlabel('Distance from seed points (km)')
+        # # ax4.set_xlim([dist.min()-1.5,dist.max()+1.5])
+        # ax4.set_ylim([-500, round(elev[:,line].max(),-3)])
+        # ax4.invert_xaxis()
+        # # ax4.grid(zorder=1)
+        # ax4.legend(handles=[l3,l4,l1,l2], labels=['Known Thickness', 'Equilibrium Line', 'IFSAR surface', 'Modeled bed'], framealpha=1, loc='upper left', ncol=2).set_zorder(1e8)
+        # divider = make_axes_locatable(ax4)
+        # cax = divider.append_axes("right", size=size, pad=pad)
+        # cax.axis('off')
+
+        # # add hillshade to top four plots
+        # ls = colors.LightSource(azdeg=315, altdeg=15)
+        # z_tmp = dem_ds.read(1, window=rio.windows.from_bounds(left, bottom, right, top, dem_ds.transform))
+        # Z_hillshade = ls.hillshade(z_tmp,vert_exag=1000, dx=right - left,dy=top - bottom)
+        # ax0.imshow(Z_hillshade,extent=(left, right, bottom, top),cmap=plt.cm.gray)
+        # ax1.imshow(Z_hillshade,extent=(left, right, bottom, top),cmap=plt.cm.gray)
+        # ax2.imshow(Z_hillshade,extent=(left, right, bottom, top),cmap=plt.cm.gray)
+        # ax3.imshow(Z_hillshade,extent=(left, right, bottom, top),cmap=plt.cm.gray)
+        # fig.suptitle(f'Mass balance gradient = {mb} mm w.e./m\nELA = {ela} m\ndh/dt = {dhdt} m/yr', fontsize=10)
+        # fig.tight_layout()
+        # plt.subplots_adjust(wspace=0, hspace=0)
+        # if idx >0:
+        #     plt.show()
+        #     # fig.savefig(path[:-4] + '.jpg', dpi=200)
+
+    # export output xyz points
+    cx = np.ravel(cx, order='F')
+    cy = np.ravel(cy, order='F')
+    h = np.ravel(h, order='F')
+
+    out = np.column_stack((cx,cy,h))
+    out_df = pd.DataFrame(data=out, columns=['x','y','h'])
+    out_df.to_csv(out_name)
+    print('point cloud exported to:\t' + str(out_name))
+
+# execute if run as a script
+if __name__ == '__main__':
     main()